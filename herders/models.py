--- conflicted
+++ resolved
@@ -2,6 +2,7 @@
 from collections import OrderedDict
 from math import floor, ceil
 
+from django.core.exceptions import MultipleObjectsReturned
 from django.contrib.auth.models import User
 from django.contrib.postgres.fields import ArrayField, JSONField
 from django.core.exceptions import ValidationError
@@ -35,8 +36,10 @@
     user = models.OneToOneField(User, on_delete=models.CASCADE)
     summoner_name = models.CharField(max_length=256, null=True, blank=True)
     com2us_id = models.BigIntegerField(default=None, null=True, blank=True)
-    server = models.IntegerField(choices=SERVER_CHOICES, default=SERVER_GLOBAL, null=True, blank=True)
-    following = models.ManyToManyField("self", related_name='followed_by', symmetrical=False)
+    server = models.IntegerField(
+        choices=SERVER_CHOICES, default=SERVER_GLOBAL, null=True, blank=True)
+    following = models.ManyToManyField(
+        "self", related_name='followed_by', symmetrical=False)
     public = models.BooleanField(default=False, blank=True)
     timezone = TimeZoneField(default='America/Los_Angeles')
     notes = models.TextField(null=True, blank=True)
@@ -47,7 +50,8 @@
         counts = {}
 
         for rune_type in RuneInstance.TYPE_CHOICES:
-            counts[rune_type[1]] = RuneInstance.objects.filter(owner=self, type=rune_type[0]).count()
+            counts[rune_type[1]] = RuneInstance.objects.filter(
+                owner=self, type=rune_type[0]).count()
 
         return counts
 
@@ -68,7 +72,6 @@
     item = models.ForeignKey(GameItem, on_delete=models.CASCADE)
     quantity = models.IntegerField(default=0)
 
-
     @staticmethod
     def _min_zero(x):
         return max(x, 0)
@@ -76,7 +79,7 @@
     def save(self, *args, **kwargs):
         self.quantity = self._min_zero(self.quantity)
         super(MaterialStorage, self).save(*args, **kwargs)
-    
+
     class Meta:
         ordering = ['item']
 
@@ -94,7 +97,7 @@
     def save(self, *args, **kwargs):
         self.quantity = self._min_zero(self.quantity)
         super(MonsterShrineStorage, self).save(*args, **kwargs)
-    
+
     class Meta:
         ordering = ['item']
 
@@ -135,12 +138,16 @@
     fodder = models.BooleanField(default=False)
     in_storage = models.BooleanField(default=False)
     ignore_for_fusion = models.BooleanField(default=False)
-    priority = models.IntegerField(choices=PRIORITY_CHOICES, blank=True, null=True)
+    priority = models.IntegerField(
+        choices=PRIORITY_CHOICES, blank=True, null=True)
     tags = models.ManyToManyField(MonsterTag, blank=True)
-    notes = models.TextField(null=True, blank=True, help_text=mark_safe('<a href="https://daringfireball.net/projects/markdown/syntax" target="_blank">Markdown syntax</a> enabled'))
+    notes = models.TextField(null=True, blank=True, help_text=mark_safe(
+        '<a href="https://daringfireball.net/projects/markdown/syntax" target="_blank">Markdown syntax</a> enabled'))
     custom_name = models.CharField(default='', max_length=20, blank=True)
-    default_build = models.ForeignKey('RuneBuild', null=True, on_delete=models.SET_NULL, related_name='default_build')
-    rta_build = models.ForeignKey('RuneBuild', null=True, on_delete=models.SET_NULL, related_name='rta_build')
+    default_build = models.ForeignKey(
+        'RuneBuild', null=True, on_delete=models.SET_NULL, related_name='default_build')
+    rta_build = models.ForeignKey(
+        'RuneBuild', null=True, on_delete=models.SET_NULL, related_name='rta_build')
 
     # Calculated fields (on save)
     rune_hp = models.IntegerField(blank=True, default=0)
@@ -170,7 +177,8 @@
 
     def skill_ups_to_max(self):
         skill_ups_remaining = self.monster.skill_ups_to_max or 0
-        skill_levels = [self.skill_1_level, self.skill_2_level, self.skill_3_level, self.skill_4_level]
+        skill_levels = [self.skill_1_level, self.skill_2_level,
+                        self.skill_3_level, self.skill_4_level]
 
         for idx in range(0, self.monster.skills.count()):
             skill_ups_remaining -= skill_levels[idx] - 1
@@ -181,7 +189,8 @@
         sets = []
 
         # Determine rune sets
-        rune_counts = self.runeinstance_set.values('type').order_by().annotate(count=Count('type'))
+        rune_counts = self.runeinstance_set.values(
+            'type').order_by().annotate(count=Count('type'))
         num_equipped = self.runeinstance_set.count()
 
         for rune_count in rune_counts:
@@ -202,20 +211,23 @@
 
         for x in [2, 4, 6]:
             try:
-                stats.append(self.runeinstance_set.get(slot=x).get_main_stat_display())
+                stats.append(self.runeinstance_set.get(
+                    slot=x).get_main_stat_display())
             except:
                 continue
 
         return '/'.join(sets) + ' - ' + '/'.join(stats)
 
     def get_rune_set_bonuses(self):
-        rune_counts = self.runeinstance_set.values('type').order_by().annotate(count=Count('type'))
+        rune_counts = self.runeinstance_set.values(
+            'type').order_by().annotate(count=Count('type'))
         rune_bonuses = []
 
         for rune_count in rune_counts:
             required = RuneInstance.RUNE_SET_COUNT_REQUIREMENTS[rune_count['type']]
             present = rune_count['count']
-            bonus_text = RuneInstance.RUNE_SET_BONUSES[rune_count['type']]['description']
+            bonus_text = RuneInstance.RUNE_SET_BONUSES[rune_count['type']
+                                                       ]['description']
 
             if present >= required:
                 rune_bonuses.extend([bonus_text] * (present // required))
@@ -385,22 +397,34 @@
         # Update stats based on runes
         rune_set = self.runeinstance_set.all()
         stat_bonuses = {stat_id: 0 for stat_id, _ in RuneInstance.STAT_CHOICES}
-        rune_set_counts = {type_id: 0 for type_id, _ in RuneInstance.TYPE_CHOICES}
+        rune_set_counts = {type_id: 0 for type_id,
+                           _ in RuneInstance.TYPE_CHOICES}
 
         # Sum up all stat bonuses
         for rune in rune_set:
             rune_set_counts[rune.type] += 1
-            stat_bonuses[RuneInstance.STAT_HP] += rune.get_stat(RuneInstance.STAT_HP)
-            stat_bonuses[RuneInstance.STAT_HP_PCT] += rune.get_stat(RuneInstance.STAT_HP_PCT)
-            stat_bonuses[RuneInstance.STAT_ATK] += rune.get_stat(RuneInstance.STAT_ATK)
-            stat_bonuses[RuneInstance.STAT_ATK_PCT] += rune.get_stat(RuneInstance.STAT_ATK_PCT)
-            stat_bonuses[RuneInstance.STAT_DEF] += rune.get_stat(RuneInstance.STAT_DEF)
-            stat_bonuses[RuneInstance.STAT_DEF_PCT] += rune.get_stat(RuneInstance.STAT_DEF_PCT)
-            stat_bonuses[RuneInstance.STAT_SPD] += rune.get_stat(RuneInstance.STAT_SPD)
-            stat_bonuses[RuneInstance.STAT_CRIT_RATE_PCT] += rune.get_stat(RuneInstance.STAT_CRIT_RATE_PCT)
-            stat_bonuses[RuneInstance.STAT_CRIT_DMG_PCT] += rune.get_stat(RuneInstance.STAT_CRIT_DMG_PCT)
-            stat_bonuses[RuneInstance.STAT_RESIST_PCT] += rune.get_stat(RuneInstance.STAT_RESIST_PCT)
-            stat_bonuses[RuneInstance.STAT_ACCURACY_PCT] += rune.get_stat(RuneInstance.STAT_ACCURACY_PCT)
+            stat_bonuses[RuneInstance.STAT_HP] += rune.get_stat(
+                RuneInstance.STAT_HP)
+            stat_bonuses[RuneInstance.STAT_HP_PCT] += rune.get_stat(
+                RuneInstance.STAT_HP_PCT)
+            stat_bonuses[RuneInstance.STAT_ATK] += rune.get_stat(
+                RuneInstance.STAT_ATK)
+            stat_bonuses[RuneInstance.STAT_ATK_PCT] += rune.get_stat(
+                RuneInstance.STAT_ATK_PCT)
+            stat_bonuses[RuneInstance.STAT_DEF] += rune.get_stat(
+                RuneInstance.STAT_DEF)
+            stat_bonuses[RuneInstance.STAT_DEF_PCT] += rune.get_stat(
+                RuneInstance.STAT_DEF_PCT)
+            stat_bonuses[RuneInstance.STAT_SPD] += rune.get_stat(
+                RuneInstance.STAT_SPD)
+            stat_bonuses[RuneInstance.STAT_CRIT_RATE_PCT] += rune.get_stat(
+                RuneInstance.STAT_CRIT_RATE_PCT)
+            stat_bonuses[RuneInstance.STAT_CRIT_DMG_PCT] += rune.get_stat(
+                RuneInstance.STAT_CRIT_DMG_PCT)
+            stat_bonuses[RuneInstance.STAT_RESIST_PCT] += rune.get_stat(
+                RuneInstance.STAT_RESIST_PCT)
+            stat_bonuses[RuneInstance.STAT_ACCURACY_PCT] += rune.get_stat(
+                RuneInstance.STAT_ACCURACY_PCT)
 
         # Add in the set bonuses
         for set, count in rune_set_counts.items():
@@ -412,14 +436,16 @@
 
                 if set == RuneInstance.TYPE_SWIFT:
                     # Swift set is special because it adds a percentage to a normally flat stat
-                    bonus_value = int(ceil(round(base_stats[RuneInstance.STAT_SPD] * (bonus_value / 100.0), 3)))
+                    bonus_value = int(
+                        ceil(round(base_stats[RuneInstance.STAT_SPD] * (bonus_value / 100.0), 3)))
                     stat = RuneInstance.STAT_SPD
 
                 stat_bonuses[stat] += bonus_value * num_sets_equipped
 
         # Convert HP/ATK/DEF percentage bonuses to flat bonuses based on the base stats
         for stat in [RuneInstance.STAT_HP_PCT, RuneInstance.STAT_ATK_PCT, RuneInstance.STAT_DEF_PCT]:
-            stat_bonuses[stat] = int(ceil(round(base_stats[stat] * (stat_bonuses[stat] / 100.0), 3)))
+            stat_bonuses[stat] = int(
+                ceil(round(base_stats[stat] * (stat_bonuses[stat] / 100.0), 3)))
 
         return stat_bonuses
 
@@ -453,7 +479,8 @@
 
     def get_building_stats(self, area=Building.AREA_GENERAL):
         owned_bldgs = BuildingInstance.objects.filter(
-            Q(building__element__isnull=True) | Q(building__element=self.monster.element),
+            Q(building__element__isnull=True) | Q(
+                building__element=self.monster.element),
             owner=self.owner,
             building__area=area,
         ).select_related('building')
@@ -488,48 +515,35 @@
         return self.get_building_stats(Building.AREA_GUILD)
 
     def get_possible_skillups(self):
-<<<<<<< HEAD
-        same_family = Q(monster__family_id=self.monster.family_id)
-        same_family_shrine = Q(item__com2us_id__gte=self.monster.family_id) & Q(item__com2us_id__lt=(self.monster.family_id - 100))
-
-        # Handle a few special cases for skillups outside of own family
-        # Vampire Lord
-        if self.monster.family_id == 23000:
-            same_family |= Q(monster__family_id=14700)
-            same_family_shrine |= Q(item__com2us_id__gte=14700) & Q(item__com2us_id__lt=14800)
-
-        # Fairy Queen
-        if self.monster.family_id == 19100:
-            same_family |= Q(monster__family_id=10100)
-            same_family_shrine |= Q(item__com2us_id__gte=10100) & Q(item__com2us_id__lt=10200)
-
-        devilmon = MonsterInstance.objects.filter(owner=self.owner, monster__name='Devilmon').count()
-        family = MonsterInstance.objects.filter(owner=self.owner).filter(same_family).exclude(pk=self.pk).order_by('ignore_for_fusion')
-        pieces = MonsterPiece.objects.filter(owner=self.owner, monster__family_id=self.monster.family_id)
-=======
-        same_skill_group = Q(monster__skill_group_id=self.monster.skill_group_id)
-
-        devilmon = MonsterInstance.objects.filter(owner=self.owner, monster__name='Devilmon').count() + self.owner.storage.devilmon
-        skill_group = MonsterInstance.objects.filter(owner=self.owner).filter(same_skill_group).exclude(pk=self.pk).order_by('ignore_for_fusion')
-        pieces = MonsterPiece.objects.filter(owner=self.owner, monster__skill_group_id=self.monster.skill_group_id)
->>>>>>> 9942d53e
-
-        devilmon_material_storage = MaterialStorage.objects.select_related('item').filter(owner=self.owner, item__name__icontains='devilmon')
-        if devilmon_material_storage.count():
+        same_skill_group = Q(
+            monster__skill_group_id=self.monster.skill_group_id)
+        same_skill_group_shrine = Q(
+            item__skill_group_id=self.monster.skill_group_id)
+
+        skill_group = MonsterInstance.objects.filter(owner=self.owner).filter(
+            same_skill_group).exclude(pk=self.pk).order_by('ignore_for_fusion')
+        pieces = MonsterPiece.objects.filter(
+            owner=self.owner, monster__skill_group_id=self.monster.skill_group_id)
+
+        try:
+            devilmon_material_storage = MaterialStorage.objects.select_related(
+                'item').get(owner=self.owner, item__name__icontains='devilmon')
             devilmon += devilmon_material_storage.first().quantity
-        
-        family_shrine = MonsterShrineStorage.objects.filter(owner=self.owner).filter(same_family_shrine).count()
+        except MaterialStorage.DoesNotExist:
+            pass
+        except MultipleObjectsReturned:
+            # should be better handling for this
+            pass
+
+        family_shrine = MonsterShrineStorage.objects.filter(
+            owner=self.owner).filter(same_skill_group_shrine).count()
 
         return {
             'devilmon': devilmon,
             'skill_group': skill_group,
             'pieces': pieces,
-<<<<<<< HEAD
             'family_shrine': family_shrine,
-            'none': devilmon + family.count() + pieces.count() + family_shrine == 0,
-=======
-            'none': devilmon + skill_group.count() + pieces.count() == 0,
->>>>>>> 9942d53e
+            'none': devilmon + skill_group.count() + pieces.count() + family_shrine == 0,
         }
 
     def clean(self):
@@ -579,9 +593,12 @@
         stat_bonuses = self.get_rune_stats()
 
         # Add all the bonuses together to get final values.
-        self.rune_hp = stat_bonuses[RuneInstance.STAT_HP] + stat_bonuses[RuneInstance.STAT_HP_PCT]
-        self.rune_attack = stat_bonuses[RuneInstance.STAT_ATK] + stat_bonuses[RuneInstance.STAT_ATK_PCT]
-        self.rune_defense = stat_bonuses[RuneInstance.STAT_DEF] + stat_bonuses[RuneInstance.STAT_DEF_PCT]
+        self.rune_hp = stat_bonuses[RuneInstance.STAT_HP] + \
+            stat_bonuses[RuneInstance.STAT_HP_PCT]
+        self.rune_attack = stat_bonuses[RuneInstance.STAT_ATK] + \
+            stat_bonuses[RuneInstance.STAT_ATK_PCT]
+        self.rune_defense = stat_bonuses[RuneInstance.STAT_DEF] + \
+            stat_bonuses[RuneInstance.STAT_DEF_PCT]
         self.rune_speed = stat_bonuses[RuneInstance.STAT_SPD]
         self.rune_crit_rate = stat_bonuses[RuneInstance.STAT_CRIT_RATE_PCT]
         self.rune_crit_damage = stat_bonuses[RuneInstance.STAT_CRIT_DMG_PCT]
@@ -592,9 +609,12 @@
 
         # save artifacts main stat bonuses
         artifacts = self.artifactinstance_set.all()
-        self.artifact_hp = sum([artifact.main_stat_value for artifact in artifacts if artifact.main_stat == artifact.STAT_HP])
-        self.artifact_attack = sum([artifact.main_stat_value for artifact in artifacts if artifact.main_stat == artifact.STAT_ATK])
-        self.artifact_defense = sum([artifact.main_stat_value for artifact in artifacts if artifact.main_stat == artifact.STAT_DEF])
+        self.artifact_hp = sum(
+            [artifact.main_stat_value for artifact in artifacts if artifact.main_stat == artifact.STAT_HP])
+        self.artifact_attack = sum(
+            [artifact.main_stat_value for artifact in artifacts if artifact.main_stat == artifact.STAT_ATK])
+        self.artifact_defense = sum(
+            [artifact.main_stat_value for artifact in artifacts if artifact.main_stat == artifact.STAT_DEF])
 
         # Limit skill levels to the max level of the skill
         skills = self.monster.skills.all()
@@ -670,25 +690,34 @@
     type = models.IntegerField(choices=Rune.TYPE_CHOICES)
     owner = models.ForeignKey(Summoner, on_delete=models.CASCADE)
     com2us_id = models.BigIntegerField(blank=True, null=True)
-    assigned_to = models.ForeignKey(MonsterInstance, on_delete=models.SET_NULL, blank=True, null=True)
+    assigned_to = models.ForeignKey(
+        MonsterInstance, on_delete=models.SET_NULL, blank=True, null=True)
     marked_for_sale = models.BooleanField(default=False)
     notes = models.TextField(null=True, blank=True)
 
     __original_assigned_to_id = None
 
     # Old substat fields to be removed later, but still used
-    substat_1 = models.IntegerField(choices=Rune.STAT_CHOICES, null=True, blank=True)
+    substat_1 = models.IntegerField(
+        choices=Rune.STAT_CHOICES, null=True, blank=True)
     substat_1_value = models.IntegerField(null=True, blank=True)
-    substat_1_craft = models.IntegerField(choices=RuneCraft.CRAFT_CHOICES, null=True, blank=True)
-    substat_2 = models.IntegerField(choices=Rune.STAT_CHOICES, null=True, blank=True)
+    substat_1_craft = models.IntegerField(
+        choices=RuneCraft.CRAFT_CHOICES, null=True, blank=True)
+    substat_2 = models.IntegerField(
+        choices=Rune.STAT_CHOICES, null=True, blank=True)
     substat_2_value = models.IntegerField(null=True, blank=True)
-    substat_2_craft = models.IntegerField(choices=RuneCraft.CRAFT_CHOICES, null=True, blank=True)
-    substat_3 = models.IntegerField(choices=Rune.STAT_CHOICES, null=True, blank=True)
+    substat_2_craft = models.IntegerField(
+        choices=RuneCraft.CRAFT_CHOICES, null=True, blank=True)
+    substat_3 = models.IntegerField(
+        choices=Rune.STAT_CHOICES, null=True, blank=True)
     substat_3_value = models.IntegerField(null=True, blank=True)
-    substat_3_craft = models.IntegerField(choices=RuneCraft.CRAFT_CHOICES, null=True, blank=True)
-    substat_4 = models.IntegerField(choices=Rune.STAT_CHOICES, null=True, blank=True)
+    substat_3_craft = models.IntegerField(
+        choices=RuneCraft.CRAFT_CHOICES, null=True, blank=True)
+    substat_4 = models.IntegerField(
+        choices=Rune.STAT_CHOICES, null=True, blank=True)
     substat_4_value = models.IntegerField(null=True, blank=True)
-    substat_4_craft = models.IntegerField(choices=RuneCraft.CRAFT_CHOICES, null=True, blank=True)
+    substat_4_craft = models.IntegerField(
+        choices=RuneCraft.CRAFT_CHOICES, null=True, blank=True)
 
     class Meta:
         ordering = ['slot', 'type', 'level']
@@ -728,7 +757,8 @@
             # TODO: Remove this once rune builds are default method of working with equipped runes
             if self.__original_assigned_to_id is not None and self.assigned_to is None:
                 # Rune was removed, update rune build on that monster
-                MonsterInstance.objects.get(pk=self.__original_assigned_to_id)._initialize_rune_build()
+                MonsterInstance.objects.get(
+                    pk=self.__original_assigned_to_id)._initialize_rune_build()
 
 
 class RuneBuild(models.Model):
@@ -852,7 +882,8 @@
         self.crit_damage = stat_bonuses.get(base.Stats.STAT_CRIT_DMG_PCT, 0)
         self.resistance = stat_bonuses.get(base.Stats.STAT_RESIST_PCT, 0)
         self.accuracy = stat_bonuses.get(base.Stats.STAT_ACCURACY_PCT, 0)
-        self.avg_efficiency = self.runes.aggregate(Avg('efficiency'))['efficiency__avg'] or 0.0
+        self.avg_efficiency = self.runes.aggregate(
+            Avg('efficiency'))['efficiency__avg'] or 0.0
 
 
 class RuneCraftInstance(RuneCraft):
@@ -878,7 +909,8 @@
     id = models.UUIDField(primary_key=True, default=uuid.uuid4, editable=False)
     owner = models.ForeignKey(Summoner, on_delete=models.CASCADE)
     com2us_id = models.BigIntegerField(blank=True, null=True)
-    assigned_to = models.ForeignKey(MonsterInstance, on_delete=models.SET_NULL, blank=True, null=True)
+    assigned_to = models.ForeignKey(
+        MonsterInstance, on_delete=models.SET_NULL, blank=True, null=True)
 
     def save(self, *args, **kwargs):
         super().save(*args, **kwargs)
@@ -914,17 +946,21 @@
 
 class Team(models.Model):
     id = models.UUIDField(primary_key=True, default=uuid.uuid4, editable=False)
-    owner = models.ForeignKey(Summoner, on_delete=models.CASCADE, null=True, blank=True)
-    level = models.ForeignKey(Level, on_delete=models.SET_NULL, null=True, blank=True)
+    owner = models.ForeignKey(
+        Summoner, on_delete=models.CASCADE, null=True, blank=True)
+    level = models.ForeignKey(
+        Level, on_delete=models.SET_NULL, null=True, blank=True)
     group = models.ForeignKey(TeamGroup, on_delete=models.SET_NULL, null=True)
     name = models.CharField(max_length=30)
     favorite = models.BooleanField(default=False, blank=True)
     description = models.TextField(
         null=True,
         blank=True,
-        help_text=mark_safe('<a href="https://daringfireball.net/projects/markdown/syntax" target="_blank">Markdown syntax</a> enabled')
+        help_text=mark_safe(
+            '<a href="https://daringfireball.net/projects/markdown/syntax" target="_blank">Markdown syntax</a> enabled')
     )
-    leader = models.ForeignKey('MonsterInstance', on_delete=models.SET_NULL, related_name='team_leader', null=True, blank=True)
+    leader = models.ForeignKey('MonsterInstance', on_delete=models.SET_NULL,
+                               related_name='team_leader', null=True, blank=True)
     roster = models.ManyToManyField('MonsterInstance', blank=True)
 
     class Meta:
@@ -953,11 +989,12 @@
         from django.core.exceptions import ValidationError
         if self.level and self.building and (self.level < 0 or self.level > self.building.max_level):
             raise ValidationError({
-                    'level': ValidationError(
-                        'Level must be between %s and %s' % (0, self.building.max_level),
-                        code='invalid_level',
-                    )
-                })
+                'level': ValidationError(
+                    'Level must be between %s and %s' % (
+                        0, self.building.max_level),
+                    code='invalid_level',
+                )
+            })
 
     def update_fields(self):
         self.level = min(max(0, self.level), self.building.max_level)
